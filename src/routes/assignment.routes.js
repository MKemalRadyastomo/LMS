--- conflicted
+++ resolved
@@ -32,17 +32,11 @@
         validate(assignmentValidation.getAssignment),
         assignmentController.getAssignment
     )
-<<<<<<< HEAD
-    // CHANGE THIS LINE from .patch to .put
-=======
->>>>>>> deaf4a38
     .put(
         authenticate,
         authorize(['admin', 'guru']),
         validate(assignmentValidation.updateAssignment),
         assignmentController.updateAssignment
-<<<<<<< HEAD
-=======
     )
     .delete(
         authenticate,
@@ -59,7 +53,6 @@
         authorize(['admin', 'guru']),
         validate(assignmentValidation.getAssignment), // Reuse validation since it just checks assignmentId
         assignmentController.getAssignmentAnalytics
->>>>>>> deaf4a38
     );
 
 module.exports = router;